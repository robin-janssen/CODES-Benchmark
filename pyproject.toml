[tool.poetry]
name = "codes"
version = "0.1.0"
description = "Benchmarking tool for neural (chemical) ODE surrogate models"
authors = ["Robin Janssen <robin.janssen@stud.uni-heidelberg.de>", "Immanuel Sulzer"]
license = "GPL-3.0"
readme = "README.md"
classifiers = [
    "Programming Language :: Python :: 3",
    "Operating System :: OS Independent",
    "License :: OSI Approved :: GNU General Public License v3 (GPLv3)"
]

<<<<<<< HEAD
[project.optional-dependencies]
tests = [
    "pytest",
    "pytest-cov",
]
dev = [
    "pre-commit",
    "black",
    "isort",
]
# docs = [
#     "sphinx",
#     "sphinx_mdinclude",
#     "sphinx_rtd_theme",
# ]

=======
[tool.poetry.dependencies]
python = "^3.10"
numpy = "^1.26.4"
h5py = "^3.9.0"
matplotlib = "^3.8.4"
PyYAML = "^6.0.1"
scipy = "^1.14.1"
tabulate = "^0.9.0"
torch = "^2.3.0"
torchode = "0.2.0"
tqdm = "^4.66.4"
>>>>>>> ee31a9dd

[tool.poetry.group.dev.dependencies]
black = "^24.8.0"
isort = "^5.13.2"
pre-commit = "^3.8.0"
pytest = "^8.3.3"
sphinx = "8.0.2"
sphinx-book-theme = "1.1.3"
sphinxcontrib-napoleon = "^0.7"
sphinx-autodoc-typehints = "2.5.0"


[tool.pytest.ini_options]
testpaths = [
    "test"
]
pythonpath = "."
python_functions = "test_*"
python_classes = "Test*"

[build-system]
requires = ["poetry-core"]
build-backend = "poetry.core.masonry.api"<|MERGE_RESOLUTION|>--- conflicted
+++ resolved
@@ -11,24 +11,6 @@
     "License :: OSI Approved :: GNU General Public License v3 (GPLv3)"
 ]
 
-<<<<<<< HEAD
-[project.optional-dependencies]
-tests = [
-    "pytest",
-    "pytest-cov",
-]
-dev = [
-    "pre-commit",
-    "black",
-    "isort",
-]
-# docs = [
-#     "sphinx",
-#     "sphinx_mdinclude",
-#     "sphinx_rtd_theme",
-# ]
-
-=======
 [tool.poetry.dependencies]
 python = "^3.10"
 numpy = "^1.26.4"
@@ -40,7 +22,6 @@
 torch = "^2.3.0"
 torchode = "0.2.0"
 tqdm = "^4.66.4"
->>>>>>> ee31a9dd
 
 [tool.poetry.group.dev.dependencies]
 black = "^24.8.0"
