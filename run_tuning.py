--- conflicted
+++ resolved
@@ -238,26 +238,8 @@
     n_jobs = len(config["devices"])
 
     def trial_complete_callback(study_, trial_):
-<<<<<<< HEAD
-        if trial_.state == TrialState.COMPLETE:
-            trial_pbar.update(1)
-            if trial_.datetime_start:
-                duration = time.time() - trial_.datetime_start.timestamp()
-                trial_durations.append(duration)
-                avg_duration = sum(trial_durations) / len(trial_durations)
-                remaining = n_trials - len(trial_durations)
-                eta_seconds = avg_duration * remaining
-                trial_pbar.set_postfix(
-                    {
-                        "ETA": f"{eta_seconds / 60:.1f}m",
-                        "LastTrial": f"{duration:.1f}s",
-                    }
-                )
-        elif trial_.state == TrialState.PRUNED:
-=======
         # Update progress bar for any finished trial (complete or pruned)
         if trial_.state in (TrialState.COMPLETE, TrialState.PRUNED):
->>>>>>> 836ba7af
             trial_pbar.update(1)
 
         # For a complete trial, record its duration and update ETA info
@@ -382,11 +364,7 @@
     parser.add_argument(
         "--study_name",
         type=str,
-<<<<<<< HEAD
         default="primordialtest",
-=======
-        default="simpleodetest",
->>>>>>> 836ba7af
         help="Study identifier.",
     )
     return parser.parse_args()
