--- conflicted
+++ resolved
@@ -20,12 +20,7 @@
 - [ ] **Check the memory benchmarking**
 - [ ] **Save Plots as SVG for immaculate quality**
 - [ ] Rename batch_scaling to batch.
-<<<<<<< HEAD
-- [ ] **Check whether the training is indeed deterministic.**
-- [x] **Docstrings completion.**
-=======
 - [ ] **Docstrings completion.**
->>>>>>> f1b93ee9
 - [ ] **Make a clean requirements.txt, clean up the python environment and do a fresh test install**
 - [ ] **Make tutorial notebooks/examples**
 - [ ] **Check/update the config maker**
