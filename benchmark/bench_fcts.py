import time
from contextlib import redirect_stdout
from typing import Any

import numpy as np
import torch
from scipy.stats import pearsonr
from tabulate import tabulate
from torch.utils.data import DataLoader

from data import check_and_load_data

from .bench_plots import (
    inference_time_bar_plot,
    int_ext_sparse,
    plot_average_errors_over_time,
    plot_average_uncertainty_over_time,
    plot_comparative_dynamic_correlation_heatmaps,
    plot_comparative_error_correlation_heatmaps,
    plot_dynamic_correlation_heatmap,
    plot_error_correlation_heatmap,
    plot_error_distribution_comparative,
    plot_error_distribution_per_chemical,
    plot_example_predictions_with_uncertainty,
    plot_generalization_error_comparison,
    plot_generalization_errors,
    plot_loss_comparison,
    plot_MAE_comparison_train_duration,
    plot_relative_errors,
    plot_relative_errors_over_time,
    plot_surr_losses,
    plot_uncertainty_over_time_comparison,
    rel_errors_and_uq,
)
from .bench_utils import (
    count_trainable_parameters,
    format_seconds,
    format_time,
    get_surrogate,
    make_comparison_csv,
    measure_memory_footprint,
    write_metrics_to_yaml,
)


def run_benchmark(surr_name: str, surrogate_class, conf: dict) -> dict[str, Any]:
    """
    Run benchmarks for a given surrogate model.

    Args:
        surr_name (str): The name of the surrogate model to benchmark.
        surrogate_class: The class of the surrogate model.
        conf (dict): The configuration dictionary.

    Returns:
        dict: A dictionary containing all relevant metrics for the given model.
    """
    # Instantiate the model
    device = conf["devices"]
    device = device[0] if isinstance(device, list) else device

    # Determine the batch size
    surr_idx = conf["surrogates"].index(surr_name)
    if isinstance(conf["batch_size"], list):
        if len(conf["batch_size"]) != len(conf["surrogates"]):
            raise ValueError(
                "The number of provided batch sizes must match the number of surrogate models."
            )
        else:
            batch_size = conf["batch_size"][surr_idx]
    else:
        batch_size = conf["batch_size"]

    train_data, test_data, val_data, timesteps, n_train_samples, _, labels = (
        check_and_load_data(
            conf["dataset"]["name"],
            verbose=False,
            log=conf["dataset"]["log10_transform"],
            normalisation_mode=conf["dataset"]["normalise"],
        )
    )
    # model_config = get_model_config(surr_name, conf["dataset"]["name"])
    n_timesteps = train_data.shape[1]
    n_chemicals = train_data.shape[2]
    n_test_samples = n_timesteps * val_data.shape[0]
    model = surrogate_class(device, n_chemicals, n_timesteps, None)

    # Placeholder for metrics
    metrics = {}
    metrics["timesteps"] = timesteps

    # Create dataloader for the test data
    _, _, val_loader = model.prepare_data(
        dataset_train=train_data,
        dataset_test=test_data,
        dataset_val=val_data,
        timesteps=timesteps,
        batch_size=batch_size,
        shuffle=False,
    )

    # Plot training losses
    if conf["losses"]:
        print("Loss plots...")
        plot_surr_losses(model, surr_name, conf, timesteps)

    # Accuracy benchmark
    print("Running accuracy benchmark...")
    metrics["accuracy"] = evaluate_accuracy(model, surr_name, val_loader, conf, labels)

    # Gradients benchmark
    if conf["gradients"]:
        print("Running gradients benchmark...")
        # For this benchmark, we can also use the main model
        metrics["gradients"] = evaluate_dynamic_accuracy(
            model, surr_name, val_loader, conf
        )

    # Timing benchmark
    if conf["timing"]:
        print("Running timing benchmark...")
        metrics["timing"] = time_inference(
            model, surr_name, val_loader, conf, n_test_samples
        )

    # Compute (resources) benchmark
    if conf["compute"]:
        print("Running compute benchmark...")
        metrics["compute"] = evaluate_compute(model, surr_name, val_loader, conf)

    # Interpolation benchmark
    if conf["interpolation"]["enabled"]:
        print("Running interpolation benchmark...")
        metrics["interpolation"] = evaluate_interpolation(
            model, surr_name, val_loader, timesteps, conf
        )

    # Extrapolation benchmark
    if conf["extrapolation"]["enabled"]:
        print("Running extrapolation benchmark...")
        metrics["extrapolation"] = evaluate_extrapolation(
            model, surr_name, val_loader, timesteps, conf
        )

    # Sparse data benchmark
    if conf["sparse"]["enabled"]:
        print("Running sparse benchmark...")
        metrics["sparse"] = evaluate_sparse(
            model, surr_name, val_loader, timesteps, n_train_samples, conf
        )

    # Batch size benchmark
    if conf["batch_scaling"]["enabled"]:
        print("Running batch size benchmark...")
        metrics["batch_size"] = evaluate_batchsize(
            model, surr_name, val_loader, timesteps, conf
        )

    # Uncertainty Quantification (UQ) benchmark
    if conf["uncertainty"]["enabled"]:
        print("Running UQ benchmark...")
        metrics["UQ"] = evaluate_UQ(
            model, surr_name, val_loader, timesteps, conf, labels
        )

    # Write metrics to yaml
    write_metrics_to_yaml(surr_name, conf, metrics)

    return metrics


def evaluate_accuracy(
    model,
    surr_name: str,
    test_loader: DataLoader,
    conf: dict,
    labels: list | None = None,
) -> dict[str, Any]:
    """
    Evaluate the accuracy of the surrogate model.

    Args:
        model: Instance of the surrogate model class.
        surr_name (str): The name of the surrogate model.
        test_loader (DataLoader): The DataLoader object containing the test data.
        conf (dict): The configuration dictionary.
        labels (list, optional): The labels for the chemical species.

    Returns:
        dict: A dictionary containing accuracy metrics.
    """
    training_id = conf["training_id"]

    # Load the model
    model.load(training_id, surr_name, model_identifier=f"{surr_name.lower()}_main")
    train_time = model.train_duration
    num_chemicals = model.n_chemicals
    model_index = conf["surrogates"].index(surr_name)
    n_epochs = conf["epochs"][model_index]

    # Use the model's predict method
    criterion = torch.nn.MSELoss(reduction="sum")
    preds, targets = model.predict(data_loader=test_loader)
    mean_squared_error = criterion(preds, targets).item() / torch.numel(preds)
    preds, targets = preds.detach().cpu().numpy(), targets.detach().cpu().numpy()

    # Calculate relative errors
    absolute_errors = np.abs(preds - targets)
    mean_absolute_error = np.mean(absolute_errors)
    relative_errors = np.abs(absolute_errors / targets)

    # Plot relative errors over time
    plot_relative_errors_over_time(
        surr_name,
        conf,
        relative_errors,
        title=f"Relative Errors over Time for {surr_name}",
        save=True,
    )

    plot_error_distribution_per_chemical(
        surr_name,
        conf,
        relative_errors,
        chemical_names=labels,
        num_chemicals=num_chemicals,
        save=True,
    )

    # Store metrics
    accuracy_metrics = {
        "mean_squared_error": mean_squared_error,
        "mean_absolute_error": mean_absolute_error,
        "mean_relative_error": np.mean(relative_errors),
        "median_relative_error": np.median(relative_errors),
        "max_relative_error": np.max(relative_errors),
        "min_relative_error": np.min(relative_errors),
        "absolute_errors": absolute_errors,
        "relative_errors": relative_errors,
        "main_model_training_time": train_time,
        "main_model_epochs": n_epochs,
    }

    return accuracy_metrics


def evaluate_dynamic_accuracy(
    model,
    surr_name: str,
    test_loader: DataLoader,
    conf: dict,
    species_names: list = None,
) -> dict:
    """
    Evaluate the gradients of the surrogate model.

    Args:
        model: Instance of the surrogate model class.
        surr_name (str): The name of the surrogate model.
        test_loader (DataLoader): The DataLoader object containing the test data.
        conf (dict): The configuration dictionary.

    Returns:
        dict: A dictionary containing gradients metrics.
    """
    training_id = conf["training_id"]

    # Load the model
    model.load(training_id, surr_name, model_identifier=f"{surr_name.lower()}_main")

    # Obtain predictions and targets
    preds, targets = model.predict(data_loader=test_loader)
    preds, targets = preds.detach().cpu().numpy(), targets.detach().cpu().numpy()

    # Calculate gradients of the target data w.r.t time
    gradients = np.gradient(targets, axis=1)
    # Take absolute value and normalize gradients
    gradients = np.abs(gradients) / np.abs(gradients).max()

    # Calculate absolute prediction errors
    prediction_errors = np.abs(preds - targets)
    # Normalize prediction errors
    # prediction_errors = prediction_errors / prediction_errors.max()

    # Calculate correlations
    species_correlations = []
    for i in range(targets.shape[2]):
        gradient_species = gradients[:, :, i].flatten()
        error_species = prediction_errors[:, :, i].flatten()
        correlation, _ = pearsonr(gradient_species, error_species)
        species_correlations.append(correlation)

    # Average correlation over all species
    avg_gradient = gradients.mean(axis=2).flatten()
    avg_error = prediction_errors.mean(axis=2).flatten()
    avg_correlation, _ = pearsonr(avg_gradient, avg_error)

    # Plot correlation for averaged species
    # plot_dynamic_correlation(surr_name, conf, avg_gradient, avg_error, save=True)
    max_count, max_grad, max_err = plot_dynamic_correlation_heatmap(
        surr_name, conf, gradients, prediction_errors, avg_correlation, save=True
    )

    # Ensure species names are provided
    species_names = (
        species_names
        if species_names is not None
        else [f"quantity_{i}" for i in range(targets.shape[2])]
    )
    species_correlations = dict(zip(species_names, species_correlations))

    # Store metrics
    gradients_metrics = {
        "gradients": gradients,
        "species_correlations": species_correlations,
        "avg_correlation": avg_correlation,
        "max_counts": max_count,
        "max_gradient": max_grad,
        "max_error": max_err,
    }

    return gradients_metrics


def time_inference(
    model,
    surr_name: str,
    test_loader: DataLoader,
    conf: dict,
    n_test_samples: int,
    n_runs: int = 5,
) -> dict[str, Any]:
    """
    Time the inference of the surrogate model.

    Args:
        model: Instance of the surrogate model class.
        surr_name (str): The name of the surrogate model.
        test_loader (DataLoader): The DataLoader object containing the test data.
        timesteps (np.ndarray): The timesteps array.
        conf (dict): The configuration dictionary.
        n_test_samples (int): The number of test samples.
        n_runs (int, optional): Number of times to run the inference for timing.

    Returns:
        dict: A dictionary containing timing metrics.
    """
    training_id = conf["training_id"]
    model.load(training_id, surr_name, model_identifier=f"{surr_name.lower()}_main")

    # Run inference multiple times and record the durations
    inference_times = []
    for _ in range(n_runs):
        # _, _ = model.predict(data_loader=test_loader)
        total_time = 0
        with torch.inference_mode():
            for inputs in test_loader:
                start_time = time.perf_counter()
                _, _ = model.forward(inputs)
                end_time = time.perf_counter()
                total_time += end_time - start_time
        # total_time /= n_test_samples
        inference_times.append(total_time)

    # Calculate metrics
    mean_inference_time = np.mean(inference_times)
    std_inference_time = np.std(inference_times)

    # Store metrics
    timing_metrics = {
        "mean_inference_time_per_run": mean_inference_time,
        "std_inference_time_per_run": std_inference_time,
        "num_predictions": n_test_samples,
        "mean_inference_time_per_prediction": mean_inference_time / n_test_samples,
        "std_inference_time_per_prediction": std_inference_time / n_test_samples,
    }

    return timing_metrics


def evaluate_compute(
    model, surr_name: str, test_loader: DataLoader, conf: dict
) -> dict[str, Any]:
    """
    Evaluate the computational resource requirements of the surrogate model.

    Args:
        model: Instance of the surrogate model class.
        surr_name (str): The name of the surrogate model.
        test_loader (DataLoader): The DataLoader object containing the test data.
        conf (dict): The configuration dictionary.

    Returns:
        dict: A dictionary containing model complexity metrics.
    """
    training_id = conf["training_id"]
    model.load(training_id, surr_name, model_identifier=f"{surr_name.lower()}_main")

    # Get a sample input tensor from the test_loader
    inputs = next(iter(test_loader))
    # Measure the memory footprint during forward and backward pass
    memory_footprint, model = measure_memory_footprint(model, inputs)

    # Count the number of trainable parameters
    num_params = count_trainable_parameters(model)

    # Store complexity metrics
    complexity_metrics = {
        "num_trainable_parameters": num_params,
        "memory_footprint": memory_footprint,
    }

    return complexity_metrics


def evaluate_interpolation(
    model, surr_name: str, test_loader: DataLoader, timesteps: np.ndarray, conf: dict
) -> dict[str, Any]:
    """
    Evaluate the interpolation performance of the surrogate model.

    Args:
        model: Instance of the surrogate model class.
        surr_name (str): The name of the surrogate model.
        test_loader (DataLoader): The DataLoader object containing the test data.
        timesteps (np.ndarray): The timesteps array.
        conf (dict): The configuration dictionary.

    Returns:
        dict: A dictionary containing interpolation metrics.
    """
    training_id = conf["training_id"]
    intervals = conf["interpolation"]["intervals"]
    intervals = np.sort(np.array(intervals, dtype=int))
    intervals = intervals[intervals > 1]
    intervals = np.insert(intervals, 0, 1)
    interpolation_metrics = {}
    errors = np.zeros((len(intervals), len(timesteps)))

    # Criterion for prediction loss
    criterion = torch.nn.MSELoss(reduction="sum")

    # Evaluate models for each interval
    for interval in intervals:
        # Ensure that the main model is loaded for interval 1
        model_id = (
            f"{surr_name.lower()}_main"
            if interval == 1
            else f"{surr_name.lower()}_interpolation_{interval}"
        )
        model.load(training_id, surr_name, model_identifier=model_id)
        preds, targets = model.predict(data_loader=test_loader)
        mean_squared_error = criterion(preds, targets).item() / torch.numel(preds)
        interpolation_metrics[f"interval {interval}"] = {"MSE": mean_squared_error}

        preds, targets = preds.detach().cpu().numpy(), targets.detach().cpu().numpy()
        mean_absolute_errors = np.mean(np.abs(preds - targets), axis=(0, 2))
        errors[intervals == interval] = mean_absolute_errors

    # Extract metrics and errors for plotting
    model_errors = np.array(
        [metric["MSE"] for metric in interpolation_metrics.values()]
    )
    interpolation_metrics["model_errors"] = model_errors
    interpolation_metrics["intervals"] = intervals

    # Plot interpolation errors
    plot_generalization_errors(
        surr_name, conf, intervals, model_errors, mode="interpolation", save=True
    )
    plot_average_errors_over_time(
        surr_name,
        conf,
        errors,
        intervals,
        timesteps,
        mode="interpolation",
        save=True,
    )

    return interpolation_metrics


def evaluate_extrapolation(
    model, surr_name: str, test_loader: DataLoader, timesteps: np.ndarray, conf: dict
) -> dict[str, Any]:
    """
    Evaluate the extrapolation performance of the surrogate model.

    Args:
        model: Instance of the surrogate model class.
        surr_name (str): The name of the surrogate model.
        test_loader (DataLoader): The DataLoader object containing the test data.
        timesteps (np.ndarray): The timesteps array.
        conf (dict): The configuration dictionary.

    Returns:
        dict: A dictionary containing extrapolation metrics.
    """
    training_id = conf["training_id"]
    cutoffs = conf["extrapolation"]["cutoffs"]
    cutoffs = np.sort(np.array(cutoffs, dtype=int))
    max_cut = len(timesteps)
    cutoffs = cutoffs[cutoffs < max_cut]
    cutoffs = np.append(cutoffs, max_cut)
    extrapolation_metrics = {}
    errors = np.zeros((len(cutoffs), len(timesteps)))

    # Criterion for prediction loss
    criterion = torch.nn.MSELoss(reduction="sum")

    # Evaluate models for each cutoff
    for cutoff in cutoffs:
        # Ensure that the main model is loaded for the last cutoff
        model_id = (
            f"{surr_name.lower()}_main"
            if cutoff == max_cut
            else f"{surr_name.lower()}_extrapolation_{cutoff}"
        )
        model.load(training_id, surr_name, model_identifier=model_id)
        preds, targets = model.predict(data_loader=test_loader)
        mean_squared_error = criterion(preds, targets).item() / torch.numel(preds)
        extrapolation_metrics[f"cutoff {cutoff}"] = {"MSE": mean_squared_error}

        preds, targets = preds.detach().cpu().numpy(), targets.detach().cpu().numpy()
        mean_absolute_errors = np.mean(np.abs(preds - targets), axis=(0, 2))
        errors[cutoffs == cutoff] = mean_absolute_errors

    # Extract metrics and errors for plotting
    model_errors = np.array(
        [metric["MSE"] for metric in extrapolation_metrics.values()]
    )
    extrapolation_metrics["model_errors"] = model_errors
    extrapolation_metrics["cutoffs"] = cutoffs

    # Plot extrapolation errors
    plot_generalization_errors(
        surr_name, conf, cutoffs, model_errors, mode="extrapolation", save=True
    )
    plot_average_errors_over_time(
        surr_name,
        conf,
        errors,
        cutoffs,
        timesteps,
        mode="extrapolation",
        save=True,
    )

    return extrapolation_metrics


def evaluate_sparse(
    model,
    surr_name: str,
    test_loader: DataLoader,
    timesteps: np.ndarray,
    n_train_samples: int,
    conf: dict,
) -> dict[str, Any]:
    """
    Evaluate the performance of the surrogate model with sparse training data.

    Args:
        model: Instance of the surrogate model class.
        surr_name (str): The name of the surrogate model.
        test_loader (DataLoader): The DataLoader object containing the test data.
        n_train_samples (int): The number of training samples in the full dataset.
        conf (dict): The configuration dictionary.

    Returns:
        dict: A dictionary containing sparse training metrics.
    """
    training_id = conf["training_id"]
    factors = conf["sparse"]["factors"]
    factors = np.sort(np.array(factors, dtype=int))
    factors = factors[factors > 1]
    factors = np.insert(factors, 0, 1)
    sparse_metrics = {}
    errors = np.zeros((len(factors), len(timesteps)))

    # Criterion for prediction loss
    criterion = torch.nn.MSELoss(reduction="sum")

    # Evaluate models for each factor
    for factor in factors:
        # Ensure that the main model is loaded for factor 1
        model_id = (
            f"{surr_name.lower()}_main"
            if factor == 1
            else f"{surr_name.lower()}_sparse_{factor}"
        )
        model.load(training_id, surr_name, model_identifier=model_id)
        preds, targets = model.predict(data_loader=test_loader)
        mean_squared_error = criterion(preds, targets).item() / torch.numel(preds)
        train_samples = n_train_samples // factor
        sparse_metrics[f"factor {factor}"] = {
            "MSE": mean_squared_error,
            "n_train_samples": train_samples,
        }

        preds, targets = preds.detach().cpu().numpy(), targets.detach().cpu().numpy()
        mean_absolute_errors = np.mean(np.abs(preds - targets), axis=(0, 2))
        errors[factors == factor] = mean_absolute_errors

    # Extract metrics and errors for plotting
    model_errors = np.array([metric["MSE"] for metric in sparse_metrics.values()])
    n_train_samples_array = np.array(
        [metric["n_train_samples"] for metric in sparse_metrics.values()]
    )
    sparse_metrics["model_errors"] = model_errors
    sparse_metrics["n_train_samples"] = n_train_samples_array

    # Plot sparse training errors
    plot_generalization_errors(
        surr_name, conf, n_train_samples_array, model_errors, mode="sparse", save=True
    )
    plot_average_errors_over_time(
        surr_name,
        conf,
        errors,
        n_train_samples_array,
        timesteps,
        mode="sparse",
        save=True,
    )

    return sparse_metrics


def evaluate_batchsize(
    model,
    surr_name: str,
    test_loader: DataLoader,
    timesteps: np.ndarray,
    conf: dict,
) -> dict[str, Any]:
    """
    Evaluate the performance of the surrogate model with different batch sizes.

    Args:
        model: Instance of the surrogate model class.
        surr_name (str): The name of the surrogate model.
        test_loader (DataLoader): The DataLoader object containing the test data.
        timesteps (np.ndarray): The timesteps array.
        conf (dict): The configuration dictionary.

    Returns:
        dict: A dictionary containing batch size training metrics.
    """
    training_id = conf["training_id"]
    batch_sizes = conf["batch_scaling"]["sizes"]
    batch_metrics = {}
    errors = np.zeros((len(batch_sizes), len(timesteps)))

    # Criterion for prediction loss
    criterion = torch.nn.MSELoss(reduction="sum")

    # Evaluate models for each batch size
    for i, batch_size in enumerate(batch_sizes):
        model_id = f"{surr_name.lower()}_batchsize_{batch_size}"
        model.load(training_id, surr_name, model_identifier=model_id)
        preds, targets = model.predict(data_loader=test_loader)
        mean_squared_error = criterion(preds, targets).item() / torch.numel(preds)
        batch_metrics[f"batch_size {batch_size}"] = {"MSE": mean_squared_error}

        preds, targets = preds.detach().cpu().numpy(), targets.detach().cpu().numpy()
        mean_relative_errors = np.mean(np.abs((preds - targets) / targets), axis=(0, 2))
        errors[i] = mean_relative_errors

    # Extract metrics and errors for plotting
    model_errors = np.array([metric["MSE"] for metric in batch_metrics.values()])
    batch_sizes_array = np.array(batch_sizes)
    batch_metrics["model_errors"] = model_errors
    batch_metrics["batch_sizes"] = batch_sizes_array

    # Plot batch size training errors
    plot_generalization_errors(
        surr_name, conf, batch_sizes_array, model_errors, mode="batchsize", save=True
    )
    plot_average_errors_over_time(
        surr_name,
        conf,
        errors,
        batch_sizes_array,
        timesteps,
        mode="batchsize",
        save=True,
    )

    return batch_metrics


def evaluate_UQ(
    model,
    surr_name: str,
    test_loader: DataLoader,
    timesteps: np.ndarray,
    conf: dict,
    labels: list[str] | None = None,
) -> dict[str, Any]:
    """
    Evaluate the uncertainty quantification (UQ) performance of the surrogate model.

    Args:
        model: Instance of the surrogate model class.
        surr_name (str): The name of the surrogate model.
        test_loader (DataLoader): The DataLoader object containing the test data.
        timesteps (np.ndarray): The timesteps array.
        conf (dict): The configuration dictionary.
        labels (list, optional): The labels for the chemical species.

    Returns:
        dict: A dictionary containing UQ metrics.
    """
    training_id = conf["training_id"]
    n_models = conf["uncertainty"]["ensemble_size"]
    UQ_metrics = []

    # Obtain predictions for each model
    all_predictions = []
    for i in range(n_models):
        model_id = (
            f"{surr_name.lower()}_main" if i == 0 else f"{surr_name.lower()}_UQ_{i}"
        )
        model.load(training_id, surr_name, model_identifier=model_id)
        preds, targets = model.predict(data_loader=test_loader)
        preds, targets = preds.detach().cpu().numpy(), targets.detach().cpu().numpy()
        all_predictions.append(preds)

    all_predictions = np.array(all_predictions)

    # Calculate average uncertainty
    preds_mean = np.mean(all_predictions, axis=0)
    preds_std = np.std(all_predictions, axis=0)
    average_uncertainty = np.mean(preds_std)

    # Correlate uncertainty with errors
    errors = np.abs(preds_mean - targets)
    errors_time = np.mean(errors, axis=(0, 2))
    avg_correlation, _ = pearsonr(errors.flatten(), preds_std.flatten())
    preds_std_time = np.mean(preds_std, axis=(0, 2))

    # Plots
    plot_example_predictions_with_uncertainty(
        surr_name,
        conf,
        preds_mean,
        preds_std,
        targets,
        timesteps,
        save=True,
        labels=labels,
    )
    plot_average_uncertainty_over_time(
        surr_name, conf, errors_time, preds_std_time, timesteps, save=True
    )
    # plot_uncertainty_vs_errors(surr_name, conf, preds_std, errors, save=True)
    max_counts, axis_max = plot_error_correlation_heatmap(
        surr_name, conf, preds_std, errors, avg_correlation, save=True
    )

    # Store metrics
    UQ_metrics = {
        "average_uncertainty": average_uncertainty,
        "correlation_metrics": avg_correlation,
        "pred_uncertainty": preds_std,
        "max_counts": max_counts,
        "axis_max": axis_max,
    }

    return UQ_metrics


def compare_models(metrics: dict, config: dict):

    print("Making comparative plots... \n")

    # Compare relative errors
    compare_relative_errors(metrics, config)
    compare_MAE(metrics, config)
    if config["losses"]:
        compare_main_losses(metrics, config)

    if config["gradients"]:
        compare_dynamic_accuracy(metrics, config)

    # Compare inference time
    if config["timing"]:
        compare_inference_time(metrics, config)

    # Compare interpolation errors
    if config["interpolation"]["enabled"]:
        compare_interpolation(metrics, config)

    # Compare extrapolation errors
    if config["extrapolation"]["enabled"]:
        compare_extrapolation(metrics, config)

    # Compare sparse training errors
    if config["sparse"]["enabled"]:
        compare_sparse(metrics, config)

    if (
        config["interpolation"]["enabled"]
        and config["extrapolation"]["enabled"]
        and config["sparse"]["enabled"]
    ):
        int_ext_sparse(metrics, config)

    # Compare batch size training errors
    if config["batch_scaling"]["enabled"]:
        compare_batchsize(metrics, config)

    # Compare UQ metrics
    if config["uncertainty"]["enabled"]:
        compare_UQ(metrics, config)
        rel_errors_and_uq(metrics, config)

    tabular_comparison(metrics, config)


def compare_main_losses(metrics: dict, config: dict) -> None:
    """
    Compare the training and test losses of the main models for different surrogate models.

    Args:
        metrics (dict): dictionary containing the benchmark metrics for each surrogate model.
        config (dict): Configuration dictionary.

    Returns:
        None
    """
    train_losses = []
    test_losses = []
    labels = []
    device = config["devices"]
    device = device[0] if isinstance(device, list) else device

    for surr_name, _ in metrics.items():
        training_id = config["training_id"]
        surrogate_class = get_surrogate(surr_name)
        n_timesteps = metrics[surr_name]["timesteps"].shape[0]
        n_chemicals = metrics[surr_name]["accuracy"]["absolute_errors"].shape[2]
<<<<<<< HEAD
        model = surrogate_class(
            device, n_chemicals, n_timesteps, None
        )
=======
        model = surrogate_class(device, n_chemicals, n_timesteps, None)
>>>>>>> 40c104b5

        def load_losses(model_identifier: str):
            model.load(training_id, surr_name, model_identifier=model_identifier)
            return model.train_loss, model.test_loss

        # Load main model losses
        main_train_loss, main_test_loss = load_losses(f"{surr_name.lower()}_main")
        train_losses.append(main_train_loss)
        test_losses.append(main_test_loss)
        labels.append(surr_name)

    # Plot the comparison of main model losses
    plot_loss_comparison(tuple(train_losses), tuple(test_losses), tuple(labels), config)


def compare_MAE(metrics: dict, config: dict) -> None:
    """
    Compare the MAE of different surrogate models over the course of training.

    Args:
        metrics (dict): dictionary containing the benchmark metrics for each surrogate model.
        config (dict): Configuration dictionary.

    Returns:
        None
    """
    MAE = []
    labels = []
    train_durations = []
    device = config["devices"]
    device = device[0] if isinstance(device, list) else device

    for surr_name, _ in metrics.items():
        training_id = config["training_id"]
        surrogate_class = get_surrogate(surr_name)
        n_timesteps = metrics[surr_name]["timesteps"].shape[0]
        n_chemicals = metrics[surr_name]["accuracy"]["absolute_errors"].shape[2]
        model = surrogate_class(
            device=device, n_chemicals=n_chemicals, n_timesteps=n_timesteps, None
        )
        model_identifier = f"{surr_name.lower()}_main"
        model.load(training_id, surr_name, model_identifier=model_identifier)
        MAE.append(model.MAE)
        labels.append(surr_name)
        train_durations.append(model.train_duration)

    # plot_MAE_comparison(MAE, labels, config)
    plot_MAE_comparison_train_duration(MAE, labels, train_durations, config)


def compare_relative_errors(metrics: dict[str, dict], config: dict) -> None:
    """
    Compare the relative errors over time for different surrogate models.

    Args:
        metrics (dict): dictionary containing the benchmark metrics for each surrogate model.
        config (dict): Configuration dictionary.

    Returns:
        None
    """
    errors = {}
    mean_errors = {}
    median_errors = {}

    for surrogate, surrogate_metrics in metrics.items():
        relative_error_model = surrogate_metrics["accuracy"].get("relative_errors")
        if relative_error_model is not None:
            errors[surrogate] = relative_error_model
        mean_error_model = np.mean(relative_error_model, axis=(0, 2))
        median_error_model = np.median(relative_error_model, axis=(0, 2))
        if mean_error_model is not None and median_error_model is not None:
            mean_errors[surrogate] = mean_error_model
            median_errors[surrogate] = median_error_model
            timesteps = surrogate_metrics["timesteps"]

    plot_relative_errors(mean_errors, median_errors, timesteps, config)

    plot_error_distribution_comparative(errors, config)


def compare_inference_time(
    metrics: dict[str, dict], config: dict, save: bool = True
) -> None:
    """
    Compare the mean inference time of different surrogate models.

    Args:
        metrics (dict[str, dict]): dictionary containing the benchmark metrics for each surrogate model.
        config (dict): Configuration dictionary.
        save (bool, optional): Whether to save the plot. Defaults to True.

    Returns:
        None
    """
    mean_inference_times = {}
    std_inference_times = {}

    for surrogate, surrogate_metrics in metrics.items():
        if "timing" in surrogate_metrics:
            mean_time = surrogate_metrics["timing"].get("mean_inference_time_per_run")
            std_time = surrogate_metrics["timing"].get("std_inference_time_per_run")
            if mean_time is not None and std_time is not None:
                mean_inference_times[surrogate] = mean_time
                std_inference_times[surrogate] = std_time

    surrogates = list(mean_inference_times.keys())
    means = list(mean_inference_times.values())
    stds = list(std_inference_times.values())

    inference_time_bar_plot(surrogates, means, stds, config, save)


def compare_dynamic_accuracy(metrics: dict, config: dict) -> None:
    """
    Compare the gradients of different surrogate models.

    Args:
        metrics (dict): dictionary containing the benchmark metrics for each surrogate model.
        config (dict): Configuration dictionary.

    Returns:
        None
    """
    gradients = {}
    abs_errors = {}
    max_grads = {}
    max_errors = {}
    max_counts = {}
    corrs = {}

    for surrogate, surrogate_metrics in metrics.items():
        gradients[surrogate] = surrogate_metrics["gradients"]["gradients"]
        abs_errors[surrogate] = surrogate_metrics["accuracy"]["absolute_errors"]
        max_grads[surrogate] = surrogate_metrics["gradients"]["max_gradient"]
        max_errors[surrogate] = surrogate_metrics["gradients"]["max_error"]
        max_counts[surrogate] = surrogate_metrics["gradients"]["max_counts"]
        corrs[surrogate] = surrogate_metrics["gradients"]["avg_correlation"]

    plot_comparative_dynamic_correlation_heatmaps(
        gradients, abs_errors, corrs, max_grads, max_errors, max_counts, config
    )


def compare_interpolation(all_metrics: dict, config: dict) -> None:
    """
    Compare the interpolation errors of different surrogate models.

    Args:
        all_metrics (dict): dictionary containing the benchmark metrics for each surrogate model.
        config (dict): Configuration dictionary.

    Returns:
        None
    """
    surrogates = list(all_metrics.keys())
    intervals = []
    model_errors = []

    for surrogate in surrogates:
        if "interpolation" in all_metrics[surrogate]:
            intervals.append(all_metrics[surrogate]["interpolation"]["intervals"])
            model_errors.append(all_metrics[surrogate]["interpolation"]["model_errors"])

    plot_generalization_error_comparison(
        surrogates,
        intervals,
        model_errors,
        "Interpolation Interval",
        "interpolation_errors.png",
        config,
    )


def compare_extrapolation(all_metrics: dict, config: dict) -> None:
    """
    Compare the extrapolation errors of different surrogate models.

    Args:
        all_metrics (dict): dictionary containing the benchmark metrics for each surrogate model.
        config (dict): Configuration dictionary.

    Returns:
        None
    """
    surrogates = list(all_metrics.keys())
    cutoffs = []
    model_errors = []

    for surrogate in surrogates:
        if "extrapolation" in all_metrics[surrogate]:
            cutoffs.append(all_metrics[surrogate]["extrapolation"]["cutoffs"])
            model_errors.append(all_metrics[surrogate]["extrapolation"]["model_errors"])

    plot_generalization_error_comparison(
        surrogates,
        cutoffs,
        model_errors,
        "Extrapolation Cutoff",
        "extrapolation_errors.png",
        config,
    )


def compare_sparse(all_metrics: dict, config: dict) -> None:
    """
    Compare the sparse training errors of different surrogate models.

    Args:
        all_metrics (dict): dictionary containing the benchmark metrics for each surrogate model.
        config (dict): Configuration dictionary.

    Returns:
        None
    """
    surrogates = list(all_metrics.keys())
    n_train_samples = []
    model_errors = []

    for surrogate in surrogates:
        if "sparse" in all_metrics[surrogate]:
            n_train_samples.append(all_metrics[surrogate]["sparse"]["n_train_samples"])
            model_errors.append(all_metrics[surrogate]["sparse"]["model_errors"])

    plot_generalization_error_comparison(
        surrogates,
        n_train_samples,
        model_errors,
        "Number of Training Samples",
        "sparse_errors.png",
        config,
        xlog=True,
    )


def compare_batchsize(all_metrics: dict, config: dict) -> None:
    """
    Compare the batch size training errors of different surrogate models.

    Args:
        all_metrics (dict): dictionary containing the benchmark metrics for each surrogate model.
        config (dict): Configuration dictionary.

    Returns:
        None
    """
    surrogates = list(all_metrics.keys())
    batch_sizes = []
    model_errors = []

    for surrogate in surrogates:
        if "batch_size" in all_metrics[surrogate]:
            batch_sizes.append(all_metrics[surrogate]["batch_size"]["batch_sizes"])
            model_errors.append(all_metrics[surrogate]["batch_size"]["model_errors"])

    plot_generalization_error_comparison(
        surrogates,
        batch_sizes,
        model_errors,
        "Batch Size",
        "batch_size_errors.png",
        config,
        xlog=True,
    )


def compare_UQ(all_metrics: dict, config: dict) -> None:
    """
    Compare the uncertainty quantification (UQ) metrics of different surrogate models.

    Args:
        all_metrics (dict): dictionary containing the benchmark metrics for each surrogate model.
        config (dict): Configuration dictionary.

    Returns:
        None
    """
    pred_unc = {}
    pred_unc_time = {}
    abs_errors = {}
    axis_max = {}
    max_counts = {}
    corrs = {}
    for surrogate, surrogate_metrics in all_metrics.items():
        timesteps = surrogate_metrics["timesteps"]
        abs_errors[surrogate] = surrogate_metrics["accuracy"]["absolute_errors"]
        pred_unc[surrogate] = surrogate_metrics["UQ"]["pred_uncertainty"]
        pred_unc_time[surrogate] = np.mean(pred_unc[surrogate], axis=(0, 2))
        axis_max[surrogate] = surrogate_metrics["UQ"]["axis_max"]
        max_counts[surrogate] = surrogate_metrics["UQ"]["max_counts"]
        corrs[surrogate] = surrogate_metrics["UQ"]["correlation_metrics"]

    plot_uncertainty_over_time_comparison(pred_unc_time, abs_errors, timesteps, config)

    plot_comparative_error_correlation_heatmaps(
        pred_unc, abs_errors, corrs, axis_max, max_counts, config
    )


def tabular_comparison(all_metrics: dict, config: dict) -> None:
    """
    Compare the metrics of different surrogate models in a tabular format.

    Args:
        all_metrics (dict): dictionary containing the benchmark metrics for each surrogate model.
        config (dict): Configuration dictionary.

    Returns:
        None
    """
    print("The results are in! Here is a summary of the benchmark metrics:\n")

    # Initialize the table headers and rows
    model_names = list(all_metrics.keys())
    headers = ["Metric"] + model_names
    rows = []

    # Accuracy metrics (always included)
    mse_values = [
        metrics["accuracy"]["mean_squared_error"] for metrics in all_metrics.values()
    ]
    mae_values = [
        metrics["accuracy"]["mean_absolute_error"] for metrics in all_metrics.values()
    ]
    mre_values = [
        metrics["accuracy"]["mean_relative_error"] for metrics in all_metrics.values()
    ]
    epochs = [
        metrics["accuracy"]["main_model_epochs"] for metrics in all_metrics.values()
    ]
    train_times = [
        int(metrics["accuracy"]["main_model_training_time"])
        for metrics in all_metrics.values()
    ]

    # Find the best (minimum) MSE and MRE values
    best_mse_index = np.argmin(mse_values)
    best_mae_index = np.argmin(mae_values)
    best_mre_index = np.argmin(mre_values)
    best_time_index = np.argmin(train_times)

    mse_row = ["MSE"] + [
        f"{value:.4f}" if i != best_mse_index else f"* {value:.4f} *"
        for i, value in enumerate(mse_values)
    ]
    mae_row = ["MAE"] + [
        f"{value:.4f}" if i != best_mae_index else f"* {value:.4f} *"
        for i, value in enumerate(mae_values)
    ]
    mre_row = ["MRE"] + [
        f"{value*100:.2f} %" if i != best_mre_index else f"* {value*100:.2f} % *"
        for i, value in enumerate(mre_values)
    ]
    epochs_row = ["Epochs"] + [
        f"{value}" if i != best_mse_index else f"* {value} *"
        for i, value in enumerate(epochs)
    ]
    train_strings = [f"{format_seconds(time)}" for time in train_times]
    tt_row = ["Train Time (hh:mm:ss)"] + [
        f"{time}" if i != best_time_index else f"* {time} *"
        for i, time in enumerate(train_strings)
    ]
    rows.extend([mse_row, mae_row, mre_row, epochs_row, tt_row])

    # Timing metrics (if enabled)
    if config.get("timing", False):
        mean_times = [
            metrics["timing"]["mean_inference_time_per_run"]
            for metrics in all_metrics.values()
        ]
        std_times = [
            metrics["timing"]["std_inference_time_per_run"]
            for metrics in all_metrics.values()
        ]

        # Find the best (minimum) inference time
        best_time_index = np.argmin(mean_times)

        timing_row = ["Inference Times"] + [
            (
                f"{format_time(mean, std)}"
                if i != best_time_index
                else f"* {format_time(mean, std)} *"
            )
            for i, (mean, std) in enumerate(zip(mean_times, std_times))
        ]
        rows.append(timing_row)

    # Gradients (if enabled)
    if config.get("gradients", False):
        avg_corr_values = [
            metrics["gradients"]["avg_correlation"] for metrics in all_metrics.values()
        ]
        avg_corr_row = ["Gradient Corr."] + [
            f"{value:.4f}" for value in avg_corr_values
        ]
        rows.append(avg_corr_row)

    # Compute metrics (if enabled)
    if config.get("compute", False):
        num_params_row = ["# Trainable Params"] + [
            f'{metrics["compute"]["num_trainable_parameters"]}'
            for metrics in all_metrics.values()
        ]
        memory_row = ["Memory Footprint (MB)"] + [
            f'{(metrics["compute"]["memory_footprint"]["forward_memory_nograd"]/1e6):.2f}'
            for metrics in all_metrics.values()
        ]
        rows.extend([num_params_row, memory_row])

    # UQ metrics (if enabled)
    if config.get("uncertainty", False).get("enabled", False):
        avg_uncertainties = [
            metrics["UQ"]["average_uncertainty"] for metrics in all_metrics.values()
        ]
        uq_corr_values = [
            metrics["UQ"]["correlation_metrics"] for metrics in all_metrics.values()
        ]
        avg_unc_row = ["Avg. Uncertainty"] + [
            f"{value:.4f}" for value in avg_uncertainties
        ]
        uq_corr_row = ["UQ Corr."] + [f"{value:.4f}" for value in uq_corr_values]
        rows.extend([avg_unc_row, uq_corr_row])

    # Print the table using tabulate
    table = tabulate(rows, headers, tablefmt="simple_grid")
    print(table)
    print()

    # Save the table to a file if an output file path is provided
    txt_path = f"results/{config['training_id']}/metrics_table.txt"
    with open(txt_path, "w") as f:
        with redirect_stdout(f):
            print(table)

    # Make a csv file that contains all metrics for each model
    make_comparison_csv(metrics=all_metrics, config=config)<|MERGE_RESOLUTION|>--- conflicted
+++ resolved
@@ -842,13 +842,7 @@
         surrogate_class = get_surrogate(surr_name)
         n_timesteps = metrics[surr_name]["timesteps"].shape[0]
         n_chemicals = metrics[surr_name]["accuracy"]["absolute_errors"].shape[2]
-<<<<<<< HEAD
-        model = surrogate_class(
-            device, n_chemicals, n_timesteps, None
-        )
-=======
         model = surrogate_class(device, n_chemicals, n_timesteps, None)
->>>>>>> 40c104b5
 
         def load_losses(model_identifier: str):
             model.load(training_id, surr_name, model_identifier=model_identifier)
