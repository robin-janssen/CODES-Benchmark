import numpy as np
import optuna
import torch
from schedulefree import AdamWScheduleFree
from torch import nn

# from torch.optim import Adam
from torch.utils.data import DataLoader

from codes.surrogates.AbstractSurrogate.surrogates import AbstractSurrogateModel
from codes.surrogates.LatentNeuralODE.latent_neural_ode import Decoder, Encoder
from codes.surrogates.LatentNeuralODE.utilities import ChemDataset
from codes.surrogates.LatentPolynomial.latent_poly_config import (
    LatentPolynomialBaseConfig,
)
from codes.utils import time_execution, worker_init_fn


class LatentPoly(AbstractSurrogateModel):
    """
    LatentPoly class for training a polynomial model on latent space trajectories.
    Includes an Encoder, Decoder and learnable Polynomial.

    Attributes:
        config (LatentPolynomialBaseConfig): The configuration for the model.
        model (PolynomialModelWrapper): The model for the polynomial.
        device (str): The device to use for training.

    Methods:
        forward: Perform a forward pass through the model.
        prepare_data: Prepares the data for training by creating a DataLoader object.
        fit: Fits the model to the training data. Sets the train_loss and test_loss attributes.
    """

    def __init__(
        self,
        device: str | None = None,
        n_chemicals: int = 29,
        n_timesteps: int = 100,
        model_config: dict | None = None,
    ):
        super().__init__(
            device=device,
            n_chemicals=n_chemicals,
            n_timesteps=n_timesteps,
            config=model_config,
        )
        self.config = LatentPolynomialBaseConfig(**self.config)
        coder_layers = [4, 2, 1]
        self.config.coder_layers = [
            layer * self.config.layers_factor for layer in coder_layers
        ]
        self.config.in_features = n_chemicals
        self.model = PolynomialModelWrapper(config=self.config, device=self.device)

    def forward(self, inputs) -> tuple[torch.Tensor, torch.Tensor]:
        """
        Perform a forward pass through the model.

        Args:
            inputs (torch.Tensor): The input tensor.

        Returns:
            tuple[torch.Tensor, torch.Tensor]: predictions and targets
        """
        targets, timesteps = inputs[0], inputs[1]
        return self.model(targets, timesteps), targets

    def prepare_data(
        self,
        dataset_train: np.ndarray,
        dataset_test: np.ndarray | None,
        dataset_val: np.ndarray | None,
        timesteps: np.ndarray,
        batch_size: int = 128,
        shuffle: bool = True,
    ) -> tuple[DataLoader, DataLoader | None, DataLoader | None]:
        """
        Prepares the data for training by creating DataLoader objects.

        Args:
            dataset_train (np.ndarray): The training dataset.
            dataset_test (np.ndarray): The test dataset.
            dataset_val (np.ndarray): The validation dataset.
            timesteps (np.ndarray): The array of timesteps.
            batch_size (int): The batch size for the DataLoader.
            shuffle (bool): Whether to shuffle the training data.

        Returns:
            tuple[DataLoader, DataLoader | None, DataLoader | None]:
                - DataLoader for training data.
                - DataLoader for test data (None if no test data provided).
                - DataLoader for validation data (None if no validation data provided).
        """
        # Shuffle training data if required
        if shuffle:
            shuffled_indices = np.random.permutation(len(dataset_train))
            dataset_train = dataset_train[shuffled_indices]

        # Create training DataLoader
        dset_train = ChemDataset(dataset_train, timesteps, device=self.device)
        dataloader_train = DataLoader(
            dset_train,
            batch_size=batch_size,
            shuffle=False,  # Shuffle already handled manually above
            worker_init_fn=worker_init_fn,
            collate_fn=lambda x: (x[0], x[1]),
        )

        # Create test DataLoader (no shuffling)
        dataloader_test = None
        if dataset_test is not None:
            dset_test = ChemDataset(dataset_test, timesteps, device=self.device)
            dataloader_test = DataLoader(
                dset_test,
                batch_size=batch_size,
                shuffle=False,
                worker_init_fn=worker_init_fn,
                collate_fn=lambda x: (x[0], x[1]),
            )

        # Create validation DataLoader (no shuffling)
        dataloader_val = None
        if dataset_val is not None:
            dset_val = ChemDataset(dataset_val, timesteps, device=self.device)
            dataloader_val = DataLoader(
                dset_val,
                batch_size=batch_size,
                shuffle=False,
                worker_init_fn=worker_init_fn,
                collate_fn=lambda x: (x[0], x[1]),
            )

        return dataloader_train, dataloader_test, dataloader_val

    @time_execution
    def fit(
        self,
        train_loader: DataLoader,
        test_loader: DataLoader,
        epochs: int,
        position: int = 0,
        description: str = "Training LatentPoly",
        multi_objective: bool = False,
    ) -> None:
        """
        Fits the model to the training data. Sets the train_loss and test_loss attributes.
        After 10 epochs, the loss weights are renormalized to scale the individual loss terms.

        Args:
            train_loader (DataLoader): The data loader for the training data.
            test_loader (DataLoader): The data loader for the test data.
            epochs (int | None): The number of epochs to train the model. If None, uses the value from the config.
            position (int): The position of the progress bar.
            description (str): The description for the progress bar.
            multi_objective (bool): Whether multi-objective optimization is used.
                                    If True, trial.report is not used (not supported by Optuna).
        """
        optimizer = AdamWScheduleFree(
            self.model.parameters(), lr=self.config.learning_rate
        )

        loss_length = (epochs + self.update_epochs - 1) // self.update_epochs
        train_losses, test_losses, MAEs = [np.zeros(loss_length) for _ in range(3)]
        criterion = nn.MSELoss()

        progress_bar = self.setup_progress_bar(epochs, position, description)

        self.model.train()
        optimizer.train()

        for epoch in progress_bar:
            for i, (x_true, timesteps) in enumerate(train_loader):
                optimizer.zero_grad()
                x_pred = self.model.forward(x_true, timesteps)
                loss = self.model.total_loss(x_true, x_pred)
                loss.backward()
                optimizer.step()

                if epoch == 10 and i == 0:
                    with torch.no_grad():
                        self.model.renormalize_loss_weights(x_true, x_pred)

<<<<<<< HEAD
            clr = optimizer.param_groups[0]["lr"]
            # print_loss = f"{losses[epoch, -1].item():.2e}"
            # progress_bar.set_postfix({"loss": print_loss, "lr": f"{clr:.1e}"})

            with torch.inference_mode():
                self.model.eval()
                optimizer.eval()
                preds, targets = self.predict(test_loader)
                self.model.train()
                optimizer.train()
                # loss = self.model.total_loss(preds, targets)
                loss = criterion(preds, targets)
                test_losses[epoch] = loss
                MAEs[epoch] = self.L1(preds, targets).item()

                print_loss = f"{test_losses[epoch].item():.2e}"
                progress_bar.set_postfix({"loss": print_loss, "lr": f"{clr:.1e}"})

                if self.optuna_trial is not None and not multi_objective:
                    if epoch % self.trial_update_epochs == 0:
                        self.optuna_trial.report(loss, epoch)
=======
            if epoch % self.update_epochs == 0:
                index = epoch // self.update_epochs
                with torch.inference_mode():
                    # Set model and optimizer to evaluation mode
                    self.model.eval()
                    optimizer.eval()

                    # Calculate losses and MAE
                    preds, targets = self.predict(train_loader)
                    train_losses[index] = criterion(preds, targets).item()
                    preds, targets = self.predict(test_loader)
                    test_losses[index] = criterion(preds, targets).item()
                    MAEs[index] = self.L1(preds, targets).item()

                    # Update progress bar postfix
                    postfix = {
                        "train_loss": f"{train_losses[index]:.2e}",
                        "test_loss": f"{test_losses[index]:.2e}",
                    }
                    progress_bar.set_postfix(postfix)

                    # Report loss to Optuna and prune if necessary
                    if self.optuna_trial is not None:
                        self.optuna_trial.report(test_losses[index], step=epoch)
>>>>>>> 836ba7af
                        if self.optuna_trial.should_prune():
                            raise optuna.TrialPruned()

                    # Set model and optimizer back to training mode
                    self.model.train()
                    optimizer.train()

        progress_bar.close()

        self.n_epochs = epoch + 1
        self.train_loss = train_losses
        self.test_loss = test_losses
        self.MAE = MAEs


class PolynomialModelWrapper(nn.Module):
    """
    Wraps the Encoder, Decoder and Polynomial classes into a single model.

    Attributes:
        config (LatentPolynomialBaseConfig): The configuration for the model.
        loss_weights (list[float]): The loss weights for the model.
        device (str): The device to use for training.
        encoder (Encoder): The encoder model.
        decoder (Decoder): The decoder model.
        poly (Polynomial): The polynomial model.

    Methods:
        forward: Perform a forward pass through the model.
        renormalize_loss_weights: Renormalize the loss weights based on the current
            loss values so that they are accurately weighted based on the provided weights.
        total_loss: Calculate the total loss based on the loss weights.
        identity_loss: Calculate the identity loss (Encoder -> Decoder).
        l2_loss: Calculate the L2 loss.
        deriv_loss: Difference between the slopes of the predicted and true trajectories.
        deriv2_loss: Difference between the curvature of the predicted and true trajectories.
        deriv: Calculate the numerical derivative.
        deriv2: Calculate the numerical second derivative.
    """

    def __init__(self, config, device):
        super().__init__()
        self.config = config
        if hasattr(config, "loss_weights"):
            self.loss_weights = config.loss_weights
        else:
            self.loss_weights = [100.0, 1.0, 1.0, 1.0]
        self.device = device

        self.encoder = Encoder(
            in_features=config.in_features,
            latent_features=config.latent_features,
            width_list=config.coder_layers,
            activation=config.activation,
        ).to(self.device)
        self.decoder = Decoder(
            out_features=config.in_features,
            latent_features=config.latent_features,
            width_list=config.coder_layers,
            activation=config.activation,
        ).to(self.device)
        self.poly = Polynomial(
            degree=self.config.degree, dimension=self.config.latent_features
        ).to(self.device)

    def forward(self, x, t_range):
        """
        Perform a forward pass through the model. Applies the encoder to the initial state,
        then propagates through time in the latent space by applying the polynomial to the time range.
        Finally, the decoder is applied to the latent space trajectory to obtain the predicted trajectory.

        Args:
            x (torch.Tensor): The input tensor.
            t_range (torch.Tensor): The time range to propagate through.

        Returns:
            torch.Tensor: The predicted trajectory.
        """
        current_batch_size = x.shape[0]
        x0 = x[:, 0, :]
        z0 = self.encoder(x0)  # x(t=0)
        t = t_range.unsqueeze(0).repeat(current_batch_size, 1)
        z_pred = self.poly(t) + z0.unsqueeze(1)
        return self.decoder(z_pred)

    def renormalize_loss_weights(self, x_true, x_pred):
        """
        Renormalize the loss weights based on the current loss values so that they are accurately
        weighted based on the provided weights. To be used once after a short burn in phase.

        Args:
            x_true (torch.Tensor): The true trajectory.
            x_pred (torch.Tensor): The predicted trajectory
        """
        self.loss_weights[0] = 1 / self.l2_loss(x_true, x_pred).item() * 100
        self.loss_weights[1] = 1 / self.identity_loss(x_true).item()
        self.loss_weights[2] = 1 / self.deriv_loss(x_true, x_pred).item()
        self.loss_weights[3] = 1 / self.deriv2_loss(x_true, x_pred).item()

    def total_loss(self, x_true, x_pred):
        """
        Calculate the total loss based on the loss weights.

        Args:
            x_true (torch.Tensor): The true trajectory.
            x_pred (torch.Tensor): The predicted trajectory

        Returns:
            torch.Tensor: The total loss.
        """
        return (
            self.loss_weights[0] * self.l2_loss(x_true, x_pred)
            + self.loss_weights[1] * self.identity_loss(x_true)
            + self.loss_weights[2] * self.deriv_loss(x_true, x_pred)
            + self.loss_weights[3] * self.deriv2_loss(x_true, x_pred)
        )

    def identity_loss(self, x: torch.Tensor):
        """
        Calculate the identity loss (Encoder -> Decoder).

        Args:
            x (torch.Tensor): The input tensor.

        Returns:
            torch.Tensor: The identity loss.
        """
        return self.l2_loss(x, self.decoder(self.encoder(x)))

    @classmethod
    def l2_loss(cls, x_true: torch.Tensor, x_pred: torch.Tensor):
        """
        Calculate the L2 loss.

        Args:
            x_true (torch.Tensor): The true trajectory.
            x_pred (torch.Tensor): The predicted trajectory

        Returns:
            torch.Tensor: The L2 loss.
        """
        return torch.mean(torch.abs(x_true - x_pred) ** 2)

    @classmethod
    def deriv_loss(cls, x_true, x_pred):
        """
        Difference between the slopes of the predicted and true trajectories.

        Args:
            x_true (torch.Tensor): The true trajectory.
            x_pred (torch.Tensor): The predicted trajectory

        Returns:
            torch.Tensor: The derivative loss.
        """
        return cls.l2_loss(cls.deriv(x_pred), cls.deriv(x_true))

    @classmethod
    def deriv2_loss(cls, x_true, x_pred):
        """
        Difference between the curvature of the predicted and true trajectories.

        Args:
            x_true (torch.Tensor): The true trajectory.
            x_pred (torch.Tensor): The predicted trajectory

        Returns:
            torch.Tensor: The second derivative loss.
        """
        return cls.l2_loss(cls.deriv2(x_pred), cls.deriv2(x_true))

    @classmethod
    def deriv(cls, x):
        """
        Calculate the numerical derivative.

        Args:
            x (torch.Tensor): The input tensor.

        Returns:
            torch.Tensor: The numerical derivative.
        """
        return torch.gradient(x, dim=1)[0].squeeze(0)

    @classmethod
    def deriv2(cls, x):
        """
        Calculate the numerical second derivative.

        Args:
            x (torch.Tensor): The input tensor.

        Returns:
            torch.Tensor: The numerical second derivative.
        """
        return cls.deriv(cls.deriv(x))


class Polynomial(nn.Module):
    """
    Polynomial class with learnable parameters derived from nn.Module.

    Attributes:
        degree (int): the degree of the polynomial
        dimension (int): The dimension of the in- and output variables
        coef (nn.Linear): The linear layer for the polynomial coefficients
        t_matrix (torch.Tensor): The matrix of time values

    Methods:
        forward: Evaluate the polynomial at the given timesteps.
        _prepare_t: Prepare the time values in matrix form for the polynomial.
    """

    def __init__(self, degree: int, dimension: int):
        super().__init__()
        self.coef = nn.Linear(
            in_features=degree, out_features=dimension, bias=False, dtype=torch.float64
        )
        self.degree = degree
        self.dimension = dimension
        self.t_matrix = None

    def forward(self, t: torch.Tensor):
        """
        Evaluate the polynomial at the given timesteps.

        Args:
            t (torch.Tensor): The input tensor.

        Returns:
            torch.Tensor: The evaluated polynomial.
        """
        # if self.t_matrix is None or self.t_matrix.shape[0] != t.shape[0]:
        #     self.t_matrix = self._prepare_t(t) # .clone()
        # return self.coef(self.t_matrix)
        return self.coef(self._prepare_t(t))

    def _prepare_t(self, t):
        """
        Prepare the time values in matrix form for the polynomial.

        Args:
            t (torch.Tensor): The input tensor.

        Returns:
            torch.Tensor: The prepared time values.
        """
        t = t[:, None]
        return torch.hstack([t**i for i in range(1, self.degree + 1)]).permute(0, 2, 1)


AbstractSurrogateModel.register(LatentPoly)<|MERGE_RESOLUTION|>--- conflicted
+++ resolved
@@ -181,29 +181,6 @@
                     with torch.no_grad():
                         self.model.renormalize_loss_weights(x_true, x_pred)
 
-<<<<<<< HEAD
-            clr = optimizer.param_groups[0]["lr"]
-            # print_loss = f"{losses[epoch, -1].item():.2e}"
-            # progress_bar.set_postfix({"loss": print_loss, "lr": f"{clr:.1e}"})
-
-            with torch.inference_mode():
-                self.model.eval()
-                optimizer.eval()
-                preds, targets = self.predict(test_loader)
-                self.model.train()
-                optimizer.train()
-                # loss = self.model.total_loss(preds, targets)
-                loss = criterion(preds, targets)
-                test_losses[epoch] = loss
-                MAEs[epoch] = self.L1(preds, targets).item()
-
-                print_loss = f"{test_losses[epoch].item():.2e}"
-                progress_bar.set_postfix({"loss": print_loss, "lr": f"{clr:.1e}"})
-
-                if self.optuna_trial is not None and not multi_objective:
-                    if epoch % self.trial_update_epochs == 0:
-                        self.optuna_trial.report(loss, epoch)
-=======
             if epoch % self.update_epochs == 0:
                 index = epoch // self.update_epochs
                 with torch.inference_mode():
@@ -226,9 +203,8 @@
                     progress_bar.set_postfix(postfix)
 
                     # Report loss to Optuna and prune if necessary
-                    if self.optuna_trial is not None:
+                    if self.optuna_trial is not None and not multi_objective:
                         self.optuna_trial.report(test_losses[index], step=epoch)
->>>>>>> 836ba7af
                         if self.optuna_trial.should_prune():
                             raise optuna.TrialPruned()
 
