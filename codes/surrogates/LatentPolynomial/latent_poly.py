--- conflicted
+++ resolved
@@ -150,13 +150,6 @@
         Fit the model to the training data.
 
         Args:
-<<<<<<< HEAD
-            train_loader (DataLoader): Training data loader.
-            test_loader (DataLoader): Test data loader.
-            epochs (int): Number of training epochs.
-            position (int): Progress bar position.
-            description (str): Description for the progress bar.
-=======
             train_loader (DataLoader): The data loader for the training data.
             test_loader (DataLoader): The data loader for the test data.
             epochs (int | None): The number of epochs to train the model. If None, uses the value from the config.
@@ -164,7 +157,6 @@
             description (str): The description for the progress bar.
             multi_objective (bool): Whether multi-objective optimization is used.
                                     If True, trial.report is not used (not supported by Optuna).
->>>>>>> c3f72283
         """
         optimizer = AdamWScheduleFree(
             self.model.parameters(), lr=self.config.learning_rate
@@ -210,12 +202,8 @@
                         }
                     )
 
-<<<<<<< HEAD
-                    if self.optuna_trial is not None:
-=======
                     # Report loss to Optuna and prune if necessary
                     if self.optuna_trial is not None and not multi_objective:
->>>>>>> c3f72283
                         self.optuna_trial.report(test_losses[index], step=epoch)
                         if self.optuna_trial.should_prune():
                             raise optuna.TrialPruned()
