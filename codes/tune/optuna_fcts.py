import os
import queue
from distutils.util import strtobool

import numpy as np
import optuna
import torch
import torch.nn as nn
import yaml

from codes.benchmark.bench_utils import (
    get_model_config,
    get_surrogate,
    measure_inference_time,
)
from codes.utils import check_and_load_data, make_description, set_random_seeds
from codes.utils.data_utils import get_data_subset


def load_yaml_config(config_path: str) -> dict:
    """
    Load a YAML configuration file.

    Args:
        config_path (str): Path to the YAML configuration file.

    Returns:
        dict: Configuration dictionary.
    """

    with open(config_path, "r") as file:
        return yaml.safe_load(file)


def get_activation_function(name: str) -> nn.Module:
    """
    Get the activation function module from its name.
    Required for Optuna to suggest activation functions.

    Args:
        name (str): Name of the activation function.

    Returns:
        nn.Module: Activation function module.
    """

    activation_functions = {
        "relu": nn.ReLU(),
        "leakyrelu": nn.LeakyReLU(),
        "tanh": nn.Tanh(),
        "gelu": nn.GELU(),
        "softplus": nn.Softplus(),
        "sigmoid": nn.Sigmoid(),
        "identity": nn.Identity(),
        "elu": nn.ELU(),
    }
    return activation_functions[name.lower()]


def make_optuna_params(trial: optuna.Trial, optuna_params: dict) -> dict:
    """
    Make Optuna suggested parameters from the optuna_config.yaml file.

    Args:
        trial (optuna.Trial): Optuna trial object.
        optuna_params (dict): Optuna parameters dictionary.

    Returns:
        dict: Suggested parameters.
    """

    suggested_params = {}
    for param_name, param_options in optuna_params.items():
        if param_options["type"] == "int":
            suggested_params[param_name] = trial.suggest_int(
                param_name, param_options["low"], param_options["high"]
            )
        elif param_options["type"] == "float":
            suggested_params[param_name] = trial.suggest_float(
                param_name,
                param_options["low"],
                param_options["high"],
                log=param_options.get("log", False),
            )
        elif param_options["type"] == "categorical":
            suggested_params[param_name] = trial.suggest_categorical(
                param_name, param_options["choices"]
            )
    return suggested_params


def create_objective(
    config: dict, study_name: str, device_queue: queue.Queue
) -> callable:
    """
    Create the objective function for Optuna.

    Args:
        config (dict): Configuration dictionary.
        study_name (str): Name of the study.
        device_queue (queue.Queue): Queue of available devices.

    Returns:
        function: Objective function for Optuna.
    """

    def objective(trial):
        device = device_queue.get()
        try:
            try:
                return training_run(trial, device, config, study_name)
            except torch.cuda.OutOfMemoryError as e:
                torch.cuda.empty_cache()
                msg = repr(e).strip()
                if not msg:
                    msg = "CUDA Out of Memory (no details provided)."
                print(f"Trial {trial.number} failed due to: {msg}")
                trial.set_user_attr("exception", msg)
                raise optuna.TrialPruned(f"OOM error in trial {trial.number}")
            except optuna.TrialPruned as e:
                msg = repr(e).strip()
                trial.set_user_attr("exception", msg)
                raise
            except Exception as e:
                torch.cuda.empty_cache()
                msg = repr(e).strip()
                if not msg:
                    msg = "Unknown error occurred."
                print(f"Trial {trial.number} failed due to an unexpected error: {msg}")
                trial.set_user_attr("exception", msg)
                raise optuna.TrialPruned(f"Error in trial {trial.number}: {msg}")
        finally:
            device_queue.put(device)

    return objective


def training_run(
    trial: optuna.Trial, device: str, config: dict, study_name: str
) -> float | tuple[float, float]:
    """
    Run the training for a single Optuna trial and return the loss.
    In multi-objective mode, also returns the mean inference time.

    Args:
        trial (optuna.Trial): Optuna trial object.
        device (str): Device to run the training on.
        config (dict): Configuration dictionary.
        study_name (str): Name of the study.

    Returns:
        float: Loss value in single objective mode.
        tuple[float, float]: (loss, mean_inference_time) in multi objective mode.
    """

<<<<<<< HEAD
    download_data(config["dataset"]["name"], verbose=False)
=======
>>>>>>> 836ba7af
    train_data, test_data, val_data, timesteps, _, data_params, _ = check_and_load_data(
        config["dataset"]["name"],
        verbose=False,
        log=config["dataset"]["log10_transform"],
        normalisation_mode=config["dataset"]["normalise"],
    )

    subset_factor = config["dataset"].get("subset_factor", 1)
    train_data, test_data, timesteps = get_data_subset(
        train_data, test_data, timesteps, "sparse", subset_factor
    )

    set_random_seeds(config["seed"], device=device)
    surr_name = config["surrogate"]["name"]
    suggested_params = make_optuna_params(trial, config["optuna_params"])

    for key, val in suggested_params.items():
        if "activation" in key:
            suggested_params[key] = get_activation_function(val)
        if "ode_tanh_reg" in key:
            suggested_params[key] = bool(strtobool(val))

    n_timesteps = train_data.shape[1]
    n_chemicals = train_data.shape[2]
    surrogate_class = get_surrogate(surr_name)
    model_config = get_model_config(surr_name, config)
    model_config.update(suggested_params)
    model = surrogate_class(device, n_chemicals, n_timesteps, model_config)
    model.normalisation = data_params
    model.optuna_trial = trial
    model.trial_update_epochs = 10

    train_loader, test_loader, _ = model.prepare_data(
        dataset_train=train_data,
        dataset_test=test_data,
        dataset_val=val_data,
        timesteps=timesteps,
        batch_size=config["batch_size"],
        shuffle=True,
    )

    description = make_description("Optuna", device, str(trial.number), surr_name)
    pos = config["devices"].index(device) + 2
    model.fit(
        train_loader=train_loader,
        test_loader=test_loader,
        epochs=config["epochs"],
        position=pos,
        description=description,
        multi_objective=config["multi_objective"],
    )

    criterion = torch.nn.MSELoss()
    preds, targets = model.predict(test_loader)
    loss = criterion(preds, targets).item()
    sname, _ = study_name.split("_")

    savepath = os.path.join("optuna_runs", sname, "models")
    os.makedirs(savepath, exist_ok=True)
    model_name = f"{surr_name.lower()}_{trial.number}"
    model.save(
        model_name=model_name,
        base_dir="",
        training_id=savepath,
    )

    # Check if we're running multi-objective optimisation
    if config["multi_objective"]:
        # Measure inference time
        inference_times = measure_inference_time(model, test_loader)
        return loss, np.mean(inference_times)
    else:
        return loss<|MERGE_RESOLUTION|>--- conflicted
+++ resolved
@@ -153,10 +153,7 @@
         tuple[float, float]: (loss, mean_inference_time) in multi objective mode.
     """
 
-<<<<<<< HEAD
     download_data(config["dataset"]["name"], verbose=False)
-=======
->>>>>>> 836ba7af
     train_data, test_data, val_data, timesteps, _, data_params, _ = check_and_load_data(
         config["dataset"]["name"],
         verbose=False,
