--- conflicted
+++ resolved
@@ -120,11 +120,7 @@
         n_samples = train_data.shape[0] + test_data.shape[0] + val_data.shape[0]
         if verbose:
             print(
-<<<<<<< HEAD
-                f"Data loaded: {n_samples} samples, {n_timesteps} timesteps, {n_chemicals} chemicals."
-=======
                 f"{mode.capitalize()} data loaded: {n_samples} samples, {n_timesteps} timesteps, {n_quantities} quantities."
->>>>>>> 5bb4c4ad
             )
 
         if "timesteps" in f:
@@ -447,10 +443,9 @@
     Create an HDF5 file for a dataset with train, test, and validation data, along with optional timesteps and parameters.
 
     Args:
-<<<<<<< HEAD
-        train_data (np.ndarray): Training data of shape (n_samples, n_timesteps, n_quantities).
-        test_data (np.ndarray): Test data of shape (n_samples, n_timesteps, n_quantities).
-        val_data (np.ndarray): Validation data of shape (n_samples, n_timesteps, n_quantities).
+        train_data (np.ndarray): The training data array of shape (n_samples, n_timesteps, n_quantities).
+        test_data (np.ndarray): The test data array of shape (n_samples, n_timesteps, n_quantities).
+        val_data (np.ndarray): The validation data array of shape (n_samples, n_timesteps, n_quantities).
         dataset_name (str): The name of the dataset.
         data_dir (str): The directory in which to save the dataset.
         timesteps (np.ndarray, optional): A 1D array of timesteps.
@@ -458,15 +453,6 @@
         train_params (np.ndarray, optional): Training parameters of shape (n_samples, n_parameters).
         test_params (np.ndarray, optional): Testing parameters of shape (n_samples, n_parameters).
         val_params (np.ndarray, optional): Validation parameters of shape (n_samples, n_parameters).
-=======
-        train_data (np.ndarray): The training data array of shape (n_samples, n_timesteps, n_quantities).
-        test_data (np.ndarray): The test data array of shape (n_samples, n_timesteps, n_quantities).
-        val_data (np.ndarray): The validation data array of shape (n_samples, n_timesteps, n_quantities).
-        dataset_name (str): The name of the dataset.
-        data_dir (str): The directory to save the dataset in.
-        timesteps (np.ndarray, optional): The timesteps array. If None, integer timesteps will be generated.
-        labels (list[str], optional): The labels for the quantities.
->>>>>>> 5bb4c4ad
     """
     dataset_dir = os.path.join(data_dir, dataset_name.lower())
     os.makedirs(dataset_dir, exist_ok=True)
@@ -550,8 +536,6 @@
     return train_data, test_data, timesteps
 
 
-<<<<<<< HEAD
-=======
 def create_dataset(
     name: str,
     train_data: np.ndarray,
@@ -689,7 +673,6 @@
     print(f"Dataset '{name}' created at {dataset_dir}")
 
 
->>>>>>> 5bb4c4ad
 class DownloadProgressBar(tqdm):
     def update_to(self, b=1, bsize=1, tsize=None):
         """
