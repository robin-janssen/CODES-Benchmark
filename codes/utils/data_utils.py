--- conflicted
+++ resolved
@@ -497,12 +497,8 @@
         else os.path.abspath(path)
     )
     if os.path.isfile(data_path):
-<<<<<<< HEAD
         if verbose:
             print(f"Dataset '{dataset_name}' already exists at {data_path}.")
-=======
-        print(f"Dataset '{dataset_name}' already downloaded at {data_path}.")
->>>>>>> 836ba7af
         return
 
     with open("datasets/data_sources.yaml", "r", encoding="utf-8") as file:
