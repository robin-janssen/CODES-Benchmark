--- conflicted
+++ resolved
@@ -1935,10 +1935,6 @@
     ax2.set_xlim(timesteps[0], timesteps[-1])
     # Temp!
     # ax2.set_ylim(0, 0.04)
-<<<<<<< HEAD
-    ax2.set_yscale("log")
-=======
->>>>>>> c706413f
     ax2.set_ylabel("Uncertainty/Absolute Error")
     ax2.set_title("Comparison of Predictive Uncertainty Over Time")
     ax2.legend(loc="best")
