--- conflicted
+++ resolved
@@ -851,13 +851,8 @@
     for i, (train_loss, test_loss, label) in enumerate(
         zip(train_losses, test_losses, labels)
     ):
-<<<<<<< HEAD
-        plt.plot(train_loss, label=f"{label} Train Loss", color=colors[i])
-        plt.plot(test_loss, label=f"{label} Test Loss", color=colors[i], alpha=0.5)
-=======
         # plt.plot(train_loss, label=f"{label} Train Loss", color=colors[i])
         plt.plot(test_loss, label=f"{label} Test Loss", linestyle="--", color=colors[i])
->>>>>>> 2f4ce63a
 
     max_epochs = max(len(loss) for loss in train_losses)
 
