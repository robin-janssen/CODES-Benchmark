name: CI Pipeline

on:
  push:
    branches:
      - main
      - develop
  pull_request:
    branches:
      - main
      - develop

permissions:
  contents: write
  checks: write
  pull-requests: write

jobs:
  test:
    runs-on: ubuntu-latest

    strategy:
      matrix:
        python-version: ['3.10']

    steps:
    - name: Check out the repository
      uses: actions/checkout@v3

    - name: Set up Python
      uses: actions/setup-python@v4
      with:
        python-version: ${{ matrix.python-version }}

    - name: Install Poetry
      run: |
        curl -sSL https://install.python-poetry.org | python3 -
        export PATH="$HOME/.local/bin:$PATH"

    - name: Install project with dev dependencies
      run: |
        poetry install --with dev

    # Step to detect if the commit is a merge commit (skip CI on merge commits)
    - name: Check if commit is a merge commit
      id: check-merge
      run: |
        if git log -1 --pretty=%B | grep -q "Merge pull request"; then
          echo "is-merge=true" >> $GITHUB_ENV
        else
          echo "is-merge=false" >> $GITHUB_ENV
        fi

    # Step to detect changes in pyproject.toml or poetry.lock
    - name: Check for dependency changes
      id: check-deps
      if: env.is-merge == 'false' # Skip if it's a merge commit
      run: |
        if git diff --name-only HEAD~1 | grep -qE 'pyproject.toml|poetry.lock'; then
          echo "dependencies-changed=true" >> $GITHUB_ENV
        else
          echo "dependencies-changed=false" >> $GITHUB_ENV
        fi

    # Step to generate requirements.txt if dependencies have changed
    - name: Generate requirements.txt
      if: env.is-merge == 'false' && env.dependencies-changed == 'true'
      run: |
        poetry export -f requirements.txt --output requirements.txt --without-hashes

    # Commit and push the updated requirements.txt if dependencies have changed
    - name: Commit and push updated requirements.txt
      if: env.is-merge == 'false' && env.dependencies-changed == 'true'
      run: |
        git config --global user.name 'github-actions[bot]'
        git config --global user.email 'github-actions[bot]@users.noreply.github.com'
        git add requirements.txt
        git commit -m "Update requirements.txt [skip ci]"
        git push

    # Run Black (auto-reformat) using Poetry
    - name: Run Black (auto-reformat)
      if: env.is-merge == 'false' # Skip if it's a merge commit
      run: |
        poetry run black .

    # Run isort (auto-reformat) using Poetry
    - name: Run isort (auto-reformat)
      if: env.is-merge == 'false' # Skip if it's a merge commit
      run: |
        poetry run isort .

<<<<<<< HEAD
    - name: Run pytest and generate coverage report
      run: pytest --cov-report=term-missing:skip-covered --cov=codes test/ | tee pytest-coverage.txt

    - name: Pytest coverage comment
      uses: MishaKav/pytest-coverage-comment@main
      with:
        pytest-coverage-path: ./pytest-coverage.txt
=======
    # Run pytest using Poetry
    - name: Run pytest
      if: env.is-merge == 'false' # Skip if it's a merge commit
      run: |
        poetry run pytest

  docs:
    if: github.ref == 'refs/heads/main' || github.event.pull_request.base.ref == 'main' # Only run on the main branch or PRs targeting main
    runs-on: ubuntu-latest

    strategy:
      matrix:
        python-version: ['3.10']

    steps:
    - name: Check out the repository
      uses: actions/checkout@v3

    - name: Set up Python
      uses: actions/setup-python@v4
      with:
        python-version: ${{ matrix.python-version }}

    # Install Poetry
    - name: Install Poetry
      run: |
        curl -sSL https://install.python-poetry.org | python3 -
        export PATH="$HOME/.local/bin:$PATH"

    # Install project dependencies, including dev dependencies
    - name: Install project with dev dependencies
      run: |
        poetry install --with dev

    # Generate Sphinx Documentation
    - name: Generate API Documentation with Sphinx
      run: |
        poetry run sphinx-apidoc -o docs/ codes

    # Build HTML using Sphinx
    - name: Build HTML with Sphinx
      run: |
        poetry run sphinx-build -b html docs/ docs/_build

    # Deploy Sphinx API documentation to gh-pages
    - name: Deploy Sphinx API docs to gh-pages
      uses: peaceiris/actions-gh-pages@v3
      with:
        github_token: ${{ secrets.GITHUB_TOKEN }}
        publish_dir: docs/_build
        publish_branch: gh-pages
        user_name: "GitHub Actions"
        user_email: "actions@github.com"
>>>>>>> ee31a9dd
<|MERGE_RESOLUTION|>--- conflicted
+++ resolved
@@ -90,20 +90,17 @@
       run: |
         poetry run isort .
 
-<<<<<<< HEAD
+    # Run pytest using Poetry
     - name: Run pytest and generate coverage report
-      run: pytest --cov-report=term-missing:skip-covered --cov=codes test/ | tee pytest-coverage.txt
+      if: env.is-merge == 'false' # Skip if it's a merge commit
+      run: |
+        poetry run pytest --cov-report=term-missing:skip-covered --cov=codes test/ | tee pytest-coverage.txt
 
     - name: Pytest coverage comment
+      if: env.is-merge == 'false' # Skip if it's a merge commit
       uses: MishaKav/pytest-coverage-comment@main
       with:
         pytest-coverage-path: ./pytest-coverage.txt
-=======
-    # Run pytest using Poetry
-    - name: Run pytest
-      if: env.is-merge == 'false' # Skip if it's a merge commit
-      run: |
-        poetry run pytest
 
   docs:
     if: github.ref == 'refs/heads/main' || github.event.pull_request.base.ref == 'main' # Only run on the main branch or PRs targeting main
@@ -151,5 +148,4 @@
         publish_dir: docs/_build
         publish_branch: gh-pages
         user_name: "GitHub Actions"
-        user_email: "actions@github.com"
->>>>>>> ee31a9dd
+        user_email: "actions@github.com"