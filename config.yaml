--- conflicted
+++ resolved
@@ -1,27 +1,15 @@
 # Global settings for the benchmark
-<<<<<<< HEAD
-training_id: "coupled_oscillators_new"
-surrogates: ["MultiONet", "FullyConnected", "LatentPoly", "LatentNeuralODE"]
-batch_size: [2048, 2048, 256, 256]
-epochs: [5000, 5000, 10000, 5000]
-=======
 training_id: "osu2008_losstest"
 surrogates: ["MultiONet", "FullyConnected", "LatentPoly", "LatentNeuralODE"]
 batch_size: [4096, 4096, 512, 512]
 epochs: [2000, 2000, 2000, 2000]
->>>>>>> 1a7fe568
 dataset: 
   name: "coupled_oscillators"
   log10_transform: False
   normalise: "minmax" # "minmax" # "standardise", "minmax", "disable"
   use_optimal_params: True
-<<<<<<< HEAD
-  tolerance: None
-devices: ["cuda:0", "cuda:1", "cuda:2", "cuda:3", "cuda:4", "cuda:5", "cuda:6", "cuda:7"]
-=======
   tolerance: 1e-30
 devices: ["cuda:2", "cuda:3", "cuda:4", "cuda:5"] # ["cuda:4"]
->>>>>>> 1a7fe568
 seed: 42
 verbose: False
 
