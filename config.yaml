--- conflicted
+++ resolved
@@ -1,76 +1,41 @@
 # Global settings for the benchmark
-<<<<<<< HEAD
 training_id: "mpstest2"
 surrogates: ["FullyConnected"]
 batch_size: [16384]
 epochs: [20000] # [12000, 10000, 10000, 7000]
 dataset:
   name: "lotka_volterra"
-=======
-training_id: "primordial_params_others"
-surrogates: ["MultiONet", "FullyConnected", "LatentPoly"] # ["MultiONet", "FullyConnected", "LatentNeuralODE", "LatentPoly"]
-batch_size: [8192, 8192, 512] # [8192, 8192, 512, 512]
-epochs: [20000, 7500, 15000] # [20000, 7500, 20000, 15000]
-dataset: 
-  name: "primordial_parametric"
->>>>>>> 33e7a21a
   log10_transform: True
   log10_transform_params: False
   normalise: "minmax" # "minmax" # "standardise", "minmax", "disable"
   use_optimal_params: True
   tolerance: 1e-20
   subset_factor: 1
-<<<<<<< HEAD
   log_timesteps: False
 devices: ["mps"] # ["cuda:2", "cuda:3", "cuda:4", "cuda:5", "cuda:6", "cuda:7", "cuda:8", "cuda:9"]
-=======
-  log_timesteps: True
-devices: ["cuda:1", "cuda:2", "cuda:4", "cuda:5", "cuda:7", "cuda:9"]
->>>>>>> 33e7a21a
 seed: 42
 verbose: False
 
 # Models to train
-<<<<<<< HEAD
 interpolation:
   enabled: False
-=======
-interpolation: 
-  enabled: True
->>>>>>> 33e7a21a
   intervals: [2, 3, 4, 5, 6, 7, 8, 9, 10]
 extrapolation:
   enabled: True
   cutoffs: [50, 60, 70, 80, 90]
-<<<<<<< HEAD
 sparse:
   enabled: False
-=======
-sparse: 
-  enabled: True
->>>>>>> 33e7a21a
   factors: [2, 4, 8, 16, 32]
 batch_scaling:
   enabled: True
   sizes: [64, 512, 1024, 4096]
-<<<<<<< HEAD
 uncertainty:
   enabled: False
   ensemble_size: 5 # Number of models for deep ensemble
-=======
-uncertainty: 
-  enabled: True
-  ensemble_size: 5  # Number of models for deep ensemble
->>>>>>> 33e7a21a
 
 # Evaluations during benchmark
 losses: True
 gradients: True
 timing: True
-<<<<<<< HEAD
 compute: False
 compare: False # Whether to compare the surrogates
-=======
-compute: True
-compare: True # Whether to compare the surrogates
->>>>>>> 33e7a21a
