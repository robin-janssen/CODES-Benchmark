--- conflicted
+++ resolved
@@ -4,11 +4,7 @@
 batch_size: [1024, 1024, 128, 128]
 epochs: [500, 500, 1000, 2000]
 dataset: 
-<<<<<<< HEAD
   name: "simple_reaction"
-=======
-  name: "osu2008"
->>>>>>> e3b7d561
   log10_transform: False
   normalise: "minmax" # "standardise", "minmax", "disable"
 devices: ["cuda:5", "cuda:8"]
@@ -17,7 +13,6 @@
 
 # Models to train
 interpolation: 
-<<<<<<< HEAD
   enabled: True
   intervals: [4, 8, 12]
 extrapolation: 
@@ -29,27 +24,10 @@
 batch_scaling:
   enabled: True
   sizes: [16, 1024, 8192]
-=======
-  enabled: False
-  intervals: [2, 3, 4, 5, 6, 7, 8, 10]
-extrapolation: 
-  enabled: False
-  cutoffs: [50, 60, 70, 80, 90]
-sparse: 
-  enabled: False
-  factors: [2, 4, 8, 16, 32]
-batch_scaling:
-  enabled: False
-  sizes: [16, 64, 256, 1024, 4096]
->>>>>>> e3b7d561
 uncertainty: 
   enabled: True
   ensemble_size: 5  # Number of models for deep ensemble
 
 # Evaluations during benchmark
-losses: False
-gradients: False
-timing: False
-compute: False
 compare: True # Whether to compare the surrogates
 
